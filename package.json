{
  "name": "threadts-universal",
  "version": "0.0.1",
  "description": "Universal TypeScript library for effortless parallel computing across all JavaScript ecosystems",
  "main": "dist/index.cjs",
  "module": "dist/esm/index.mjs",
  "types": "dist/index.d.ts",
  "exports": {
    ".": {
      "import": "./dist/esm/index.mjs",
      "require": "./dist/index.cjs",
      "types": "./dist/index.d.ts"
    }
  },
  "files": [
    "dist/**/*",
    "src/**/*"
  ],
  "scripts": {
    "build": "npm run build:cjs && npm run build:esm && npm run build:types && npm run fix:esm",
    "build:cjs": "tsc -p tsconfig.cjs.json",
    "build:esm": "tsc -p tsconfig.esm.json",
    "build:types": "tsc -p tsconfig.types.json",
    "fix:esm": "node scripts/fix-esm-imports.cjs",
    "dev": "tsc -w",
    "test": "jest --forceExit",
    "test:ci": "jest --forceExit --runInBand",
    "test:local": "npx --node-options=\"--expose-gc\" jest --forceExit",
    "test:browser": "playwright test",
    "test:node": "npm run test:node:ci",
    "test:node:ci": "jest --testPathPattern=node",
    "test:node:local": "npx --node-options=\"--expose-gc\" jest --testPathPattern=node",
    "test:memory": "npm run test:memory:ci",
    "test:memory:ci": "jest tests/memory-leaks.test.ts --detectOpenHandles",
    "test:memory:local": "npx --node-options=\"--expose-gc\" jest tests/memory-leaks.test.ts --detectOpenHandles",
    "test:all": "npm run test && npm run test:browser && npm run test:memory",
    "test:pack": "jest --testPathIgnorePatterns=memory-leaks.test.ts --testPathIgnorePatterns=browser --forceExit",
    "test:package": "node test-package.cjs",
    "benchmark": "npx tsx benchmarks/core.ts",
    "benchmark:memory": "npx tsx benchmarks/advanced.ts",
    "benchmark:scenarios": "npx tsx benchmarks/scenarios.ts",
    "benchmark:advanced": "npx tsx benchmarks/advanced-scenarios.ts",
    "benchmark:all": "npm run benchmark && npm run benchmark:memory && npm run benchmark:scenarios && npm run benchmark:advanced",
    "deps:check": "npx tsx scripts/dependency-manager.ts",
    "deps:update": "npm run deps:check && npm audit fix",
    "lint": "eslint src/**/*.ts",
    "format": "prettier --write src/**/*.ts",
    "docs": "typedoc",
    "docs:generate": "npm run docs && npm run docs:api",
    "docs:api": "typedoc src --out docs/api --excludePrivate --excludeProtected",
    "prepare": "npm run build && node scripts/create-cjs-wrapper.cjs",
    "prepack": "npm run build && node scripts/create-cjs-wrapper.cjs && npm run test:pack && npm run test:package",
    "postversion": "git push && git push --tags && npm publish",
    "release:patch": "npm version patch && npm run postversion",
    "release:minor": "npm version minor && npm run postversion",
    "release:major": "npm version major && npm run postversion",
    "health:check": "npm run test:all && npm run benchmark:all && npm run deps:check"
  },
  "keywords": [
    "parallel",
    "worker",
    "threads",
    "typescript",
    "universal",
    "performance",
    "async",
    "concurrency",
    "browser",
    "nodejs",
    "deno",
    "bun"
  ],
  "author": "ThreadTS Universal Team",
  "license": "MIT",
  "repository": {
    "type": "git",
    "url": "https://github.com/JosunLP/ThreadTS-Universal.git"
  },
  "bugs": {
    "url": "https://github.com/JosunLP/ThreadTS-Universal/issues"
  },
  "homepage": "https://threadts.dev",
  "devDependencies": {
    "@eslint/js": "^9.39.1",
    "@playwright/test": "^1.54.1",
    "@types/jest": "^30.0.0",
    "@types/node": "^24.10.1",
    "@typescript-eslint/eslint-plugin": "^8.46.2",
    "@typescript-eslint/parser": "^8.46.2",
<<<<<<< HEAD
    "eslint": "^8.57.0",
    "globals": "^16.5.0",
=======
    "eslint": "^9.39.1",
>>>>>>> 4bd8b8c9
    "jest": "^30.2.0",
    "playwright": "^1.42.1",
    "prettier": "^3.2.5",
    "ts-jest": "^29.1.2",
    "tsx": "^4.19.2",
    "typedoc": "^0.28.14",
    "typescript": "^5.9.3",
    "typescript-eslint": "^8.48.0"
  },
  "engines": {
    "node": ">=16.0.0"
  },
  "browser": {
    "./dist/node.js": false,
    "./src/adapters/node.ts": false
  }
}<|MERGE_RESOLUTION|>--- conflicted
+++ resolved
@@ -87,12 +87,7 @@
     "@types/node": "^24.10.1",
     "@typescript-eslint/eslint-plugin": "^8.46.2",
     "@typescript-eslint/parser": "^8.46.2",
-<<<<<<< HEAD
-    "eslint": "^8.57.0",
-    "globals": "^16.5.0",
-=======
     "eslint": "^9.39.1",
->>>>>>> 4bd8b8c9
     "jest": "^30.2.0",
     "playwright": "^1.42.1",
     "prettier": "^3.2.5",
