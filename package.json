{
  "name": "threadts-universal",
  "version": "1.0.0",
  "description": "Universal TypeScript library for effortless parallel computing across all JavaScript ecosystems",
  "main": "dist/index.cjs",
  "module": "dist/esm/index.mjs",
  "types": "dist/index.d.ts",
  "exports": {
    ".": {
      "import": "./dist/esm/index.mjs",
      "require": "./dist/index.cjs",
      "types": "./dist/index.d.ts"
    }
  },
  "files": [
    "dist/**/*",
    "src/**/*"
  ],
  "scripts": {
    "build": "npm run build:cjs && npm run build:esm && npm run build:types && npm run fix:esm",
    "build:cjs": "tsc -p tsconfig.cjs.json",
    "build:esm": "tsc -p tsconfig.esm.json",
    "build:types": "tsc -p tsconfig.types.json",
    "fix:esm": "node scripts/fix-esm-imports.cjs",
    "dev": "tsc -w",
    "test": "jest --forceExit",
    "test:ci": "jest --forceExit --runInBand",
    "test:local": "npx --node-options=\"--expose-gc\" jest --forceExit",
    "test:browser": "playwright test",
    "test:node": "npm run test:node:ci",
    "test:node:ci": "jest --testPathPattern=node",
    "test:node:local": "npx --node-options=\"--expose-gc\" jest --testPathPattern=node",
    "test:memory": "npm run test:memory:ci",
    "test:memory:ci": "jest tests/memory-leaks.test.ts --detectOpenHandles",
    "test:memory:local": "npx --node-options=\"--expose-gc\" jest tests/memory-leaks.test.ts --detectOpenHandles",
    "test:all": "npm run test && npm run test:browser && npm run test:memory",
    "test:pack": "jest --testPathIgnorePatterns=memory-leaks.test.ts --testPathIgnorePatterns=browser --forceExit",
    "test:package": "node test-package.cjs",
    "benchmark": "npx tsx benchmarks/core.ts",
    "benchmark:memory": "npx tsx benchmarks/advanced.ts",
    "benchmark:scenarios": "npx tsx benchmarks/scenarios.ts",
    "benchmark:advanced": "npx tsx benchmarks/advanced-scenarios.ts",
    "benchmark:all": "npm run benchmark && npm run benchmark:memory && npm run benchmark:scenarios && npm run benchmark:advanced",
    "deps:check": "npx tsx scripts/dependency-manager.ts",
    "deps:update": "npm run deps:check && npm audit fix",
    "lint": "eslint src/**/*.ts",
    "format": "prettier --write src/**/*.ts",
    "docs": "typedoc",
    "docs:generate": "npm run docs && npm run docs:api",
    "docs:api": "typedoc src --out docs/api --excludePrivate --excludeProtected",
    "prepare": "npm run build && node scripts/create-cjs-wrapper.cjs",
    "prepack": "npm run build && node scripts/create-cjs-wrapper.cjs && npm run test:pack && npm run test:package",
    "postversion": "git push && git push --tags && npm publish",
    "release:patch": "npm version patch && npm run postversion",
    "release:minor": "npm version minor && npm run postversion",
    "release:major": "npm version major && npm run postversion",
    "health:check": "npm run test:all && npm run benchmark:all && npm run deps:check"
  },
  "keywords": [
    "parallel",
    "worker",
    "threads",
    "typescript",
    "universal",
    "performance",
    "async",
    "concurrency",
    "browser",
    "nodejs",
    "deno",
    "bun"
  ],
  "author": "ThreadTS Universal Team",
  "license": "MIT",
  "repository": {
    "type": "git",
    "url": "https://github.com/JosunLP/ThreadTS-Universal.git"
  },
  "bugs": {
    "url": "https://github.com/JosunLP/ThreadTS-Universal/issues"
  },
  "homepage": "https://threadts.dev",
  "devDependencies": {
    "@playwright/test": "^1.54.1",
    "@types/jest": "^30.0.0",
<<<<<<< HEAD
    "@types/node": "^24.9.2",
    "@typescript-eslint/eslint-plugin": "^7.1.1",
    "@typescript-eslint/parser": "^7.1.1",
    "eslint": "^9.38.0",
=======
    "@types/node": "^20.11.24",
    "@typescript-eslint/eslint-plugin": "^8.46.2",
    "@typescript-eslint/parser": "^8.46.2",
    "eslint": "^8.57.0",
>>>>>>> 56839652
    "jest": "^30.2.0",
    "playwright": "^1.42.1",
    "prettier": "^3.2.5",
    "ts-jest": "^29.1.2",
    "tsx": "^4.19.2",
    "typedoc": "^0.28.14",
    "typescript": "^5.9.3"
  },
  "engines": {
    "node": ">=16.0.0"
  },
  "browser": {
    "./dist/node.js": false,
    "./src/adapters/node.ts": false
  }
}<|MERGE_RESOLUTION|>--- conflicted
+++ resolved
@@ -83,17 +83,10 @@
   "devDependencies": {
     "@playwright/test": "^1.54.1",
     "@types/jest": "^30.0.0",
-<<<<<<< HEAD
-    "@types/node": "^24.9.2",
-    "@typescript-eslint/eslint-plugin": "^7.1.1",
-    "@typescript-eslint/parser": "^7.1.1",
-    "eslint": "^9.38.0",
-=======
     "@types/node": "^20.11.24",
     "@typescript-eslint/eslint-plugin": "^8.46.2",
     "@typescript-eslint/parser": "^8.46.2",
     "eslint": "^8.57.0",
->>>>>>> 56839652
     "jest": "^30.2.0",
     "playwright": "^1.42.1",
     "prettier": "^3.2.5",
